import logging

from django.db import (
    connections
)
from django import forms
from django.conf import settings

from django.http import Http404, HttpResponseRedirect
from django.shortcuts import (
    render,
    get_object_or_404,
)

from django.views.decorators.http import (
    require_GET,
    require_http_methods)

from zenpy import Zenpy
from zenpy.lib.api_objects import Ticket, User

from app.models import (
    DataGrouping,
    DataSet,
    DataSetUserPermission)

from app.shared import (
    can_access_source_schema,
    tables_in_schema,
    can_access_dataset)

logger = logging.getLogger('app')


def get_all_datagroups_viewmodel():
    groupings = DataGrouping.objects.all().order_by('name')

    vm = []

    for group in groupings:
        vm.append({
            'name': group.name,
            'short_description': group.short_description,
            'id': group.id,
            'slug': group.slug
        })

    return vm


@require_GET
def datagroup_item_view(request, slug):
    item = get_object_or_404(DataGrouping, slug=slug)

    context = {
        'model': item,
        'datasets': item.dataset_set.all().order_by('name')
    }

    return render(request, 'datagroup.html', context)


class RequestAccessForm(forms.Form):
    justification = forms.CharField(widget=forms.Textarea)


def create_zendesk_ticket(email, username, justification_text, dataset_url):
    zenpy_client = Zenpy(
        subdomain=settings.ZENDESK_SUBDOMAIN,
        email=settings.ZENDESK_EMAIL,
        token=settings.ZENDESK_TOKEN,
    )

    formatted_text = f'{justification_text}'

    zenpy_client.tickets.create(
        Ticket(
            subject='Data Catalogue Access Request',
            description=formatted_text,
            tags=['datacatalogue'],
            requester=User(
                email=email,
                name=username)
        )
    )

    return "this is the ticket reference"


@require_http_methods(["GET", "POST"])
def dataset_full_path_view(request, group_slug, set_slug):
    dataset = find_dataset(group_slug, set_slug)
    form = RequestAccessForm()
    messages = []
    if request.method == 'POST':
        form = RequestAccessForm(request.POST)
        if form.is_valid():
            justification = form.cleaned_data['justification']
            name = f'{request.user.first_name} {request.user.last_name}'
            ticket_reference = create_zendesk_ticket(request.user.email,
                                                     name,
                                                     justification,
                                                     "/path/to/ticket")

            # perm = DataSetUserPermission()
            # perm.user = request.user
            # perm.dataset = dataset
            #
            # perm.save()

            # Send the request to zendesk
            messages.append(
                "Thank you so very much for requesting access\n Your case reference is %s" % ticket_reference)

    return dataset_full_path_view_get(request, dataset, form, messages)


def find_dataset(group_slug, set_slug):
    found = DataSet.objects.filter(grouping__slug=group_slug, slug=set_slug)

    if not found:
        raise Http404

    dataset = found[0]
    return dataset


def dataset_full_path_view_get(request, dataset, form, messages):
    schemas = dataset.sourceschema_set.all().order_by('schema', 'database__memorable_name', 'database__id')

    can_access_schemas = {
<<<<<<< HEAD
        (schema.database.memorable_name, schema.schema):
            can_access_schema(request.user, schema.database.memorable_name, schema.schema)
=======
        (schema.database.memorable_name, schema.schema): can_access_source_schema(request.user, schema.database.memorable_name, schema.schema)
>>>>>>> 3b04c9f8
        for schema in schemas
    }

    # Could be more efficient if we have multiple schemas in the same db
    # but we only really expect the one schema anyway
    def connect_and_tables_in_schema(schema):
        with connections[schema.database.memorable_name].cursor() as cur:
            return tables_in_schema(cur, schema.schema)

    database_schema_table_accesses = [
        (
            schema.database.memorable_name,
            schema.schema,
            table,
            can_access_schemas[(schema.database.memorable_name, schema.schema)],
        )
        for schema in schemas
        for table in connect_and_tables_in_schema(schema)
    ]

    must_request_download_access = not dataset.datasetuserpermission_set.filter(user=request.user).exists()

    context = {
        'model': dataset,
        'form': form,
        'must_request_download_access': must_request_download_access,
        'links': dataset.sourcelink_set.all().order_by('name'),
        'database_schema_table_accesses': database_schema_table_accesses,
    }

    if messages:
        context['messages'] = messages

    return render(request, 'dataset.html', context)<|MERGE_RESOLUTION|>--- conflicted
+++ resolved
@@ -129,12 +129,7 @@
     schemas = dataset.sourceschema_set.all().order_by('schema', 'database__memorable_name', 'database__id')
 
     can_access_schemas = {
-<<<<<<< HEAD
-        (schema.database.memorable_name, schema.schema):
-            can_access_schema(request.user, schema.database.memorable_name, schema.schema)
-=======
         (schema.database.memorable_name, schema.schema): can_access_source_schema(request.user, schema.database.memorable_name, schema.schema)
->>>>>>> 3b04c9f8
         for schema in schemas
     }
 
