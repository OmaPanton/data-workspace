--- conflicted
+++ resolved
@@ -34,11 +34,8 @@
 		django-redis==4.10.0 \
 		zenpy==2.0.12 \
 		requests==2.21.0 \
-<<<<<<< HEAD
+		django-admin-sortable2==0.7.3 \
 		sentry-sdk==0.11.2 && \
-=======
-		django-admin-sortable2==0.7.3 && \
->>>>>>> 6e927ba3
 	rm /etc/nginx/conf.d/default.conf && \
 	rm /etc/nginx/nginx.conf && \
 	apk del .build-deps
