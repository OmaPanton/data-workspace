--- conflicted
+++ resolved
@@ -1,4 +1,5 @@
 import logging
+import re
 
 from contextlib import contextmanager
 from datetime import timedelta
@@ -11,6 +12,7 @@
 from django.contrib.auth.forms import AuthenticationForm
 from django.contrib.auth.views import LoginView
 from django.core.cache import cache
+from django.shortcuts import get_object_or_404
 
 from dataworkspace.apps.core.models import Database
 from dataworkspace.apps.core.utils import (
@@ -20,6 +22,7 @@
     postgres_user,
     USER_SCHEMA_STEM,
 )
+from dataworkspace.apps.explorer.models import QueryLog
 
 
 logger = logging.getLogger('app')
@@ -218,37 +221,16 @@
         limit,
         timeout,
         duration,
-        description,
-        data,
         row_count,
-        query_log,
+        query_log_id,
     ):
         self.sql = sql
         self.page = page
         self.limit = limit
         self.timeout = timeout
         self.duration = duration
-        self.description = description
-        self.data = data
         self.row_count = row_count
-<<<<<<< HEAD
-        self.headers = (
-            [d[0].strip() for d in self.description] if self.description else ['--']
-=======
-        self.query_log = query_log
-
-    @property
-    def header_strings(self):
-        return [str(h) for h in self.headers]
-
-    @property
-    def headers(self):
-        return (
-            [ColumnHeader(d[0]) for d in self.description]
-            if self.description
-            else [ColumnHeader('--')]
->>>>>>> 4a6cc579
-        )
+        self.query_log_id = query_log_id
 
 
 def tempory_query_table_name(user, query_log_id):
@@ -277,86 +259,24 @@
     1700: 'numeric',
     2950: 'uuid',
     3802: 'jsonb',
-<<<<<<< HEAD
 }
-=======
-}
-
-
-def _prefix_column(index, column):
-    return f'col_{index}_{column}'
-
-
-def execute_query(query, user, page, limit, timeout):
+
+
+def fetch_query_results(query_log_id):
+    query_log = get_object_or_404(QueryLog, pk=query_log_id)
+
+    user = query_log.run_by_user
     user_connection_settings = get_user_explorer_connection_settings(
-        user, query.connection
+        user, query_log.connection
     )
-    query_log = QueryLog.objects.create(
-        sql=query.final_sql(),
-        query_id=query.id,
-        run_by_user=user,
-        connection=query.connection,
-    )
-
+    table_name = tempory_query_table_name(user, query_log.id)
     with user_explorer_connection(user_connection_settings) as conn:
         cursor = conn.cursor()
-
-        start_time = time()
-        sql = query.final_sql().rstrip().rstrip(';')
-
-        table_name = tempory_query_table_name(user, query_log.id)
-        try:
-            cursor.execute(f'SET statement_timeout = {timeout}')
-            # This is required to handle multiple select columns with the same name.
-            # It adds a prefix of col_x_ to duplicated column returned from the query and
-            # these prefixed column names are used to create a table containing the
-            # query results. The prefixes are removed when the results are returned.
-            cursor.execute(f'SELECT * FROM ({sql}) sq limit 0')
-            column_names = list(zip(*cursor.description))[0]
-            duplicated_column_names = set(
-                c for c in column_names if column_names.count(c) > 1
-            )
-            prefixed_sql_columns = [
-                (
-                    f'"{_prefix_column(i, col[0]) if col[0] in duplicated_column_names else col[0]}" '
-                    f'{TYPE_CODES_REVERSED[col[1]]}'
-                )
-                for i, col in enumerate(cursor.description, 1)
-            ]
-
-            cursor.execute(
-                f'CREATE TABLE {table_name} ({", ".join(prefixed_sql_columns)})'
-            )
-            offset = ''
-            if page and page > 1:
-                offset = f' OFFSET {(page - 1) * limit}'
-
-            cursor.execute(
-                f'INSERT INTO {table_name} SELECT * FROM ({sql}) sq LIMIT {limit}{offset}'
-            )
-            cursor.execute(f'SELECT * FROM {table_name}')
-        except DatabaseError as e:
-            raise e
-
+        cursor.execute(f'SELECT * FROM {table_name}')
         # strip the prefix from the results
         description = [(re.sub(r'col_\d*_', '', s[0]),) for s in cursor.description]
+        headers = (
+            [d[0].strip() for d in description] if description else ['--']
+        )
         data = [list(r) for r in cursor]
-        duration = (time() - start_time) * 1000
-        query_log.duration = duration
-        query_log.save()
-
-        cursor.execute(f'SELECT COUNT(*) FROM {table_name}')
-        row_count = cursor.fetchone()[0]
-
-    return QueryResult(
-        query.final_sql(),
-        page,
-        limit,
-        timeout,
-        duration,
-        description,
-        data,
-        row_count,
-        query_log,
-    )
->>>>>>> 4a6cc579
+    return headers, data, query_log